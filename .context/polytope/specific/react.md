--- conflicted
+++ resolved
@@ -1,49 +1,3 @@
-<<<<<<< HEAD
-# Documentation on how to create a React app on Polytope
-
-## Create the "fontend" React app with the desired functionality
-
-* Create the directory "frontend" or what the user wants to call it. 
-* Generate a React app in the "frontend" directory.
-* Don't install the node modules on the local machine. 
-
-## Create the following executable file
-
-<file path="./frontend/bin/run" mod="x">
-#!/usr/bin/env bash
-
-. "$(dirname "$0")/init"
-
-exec npm run start
-</file>
-
-## Create the following executable file
-
-<file path="./frontend/bin/init" mod="x">
-#!/usr/bin/env bash
-
-set -o errexit
-set -o pipefail
-set -o nounset
-[[ "${TRACE:-}" == true ]] && set -o xtrace
-
-# NOTE: react-scripts is unmaintained, so gives lots of deprecation warnings
-npm install 2> >(grep -v warning 1>&2)
-</file>
-
-
-## Common Code Generation Errors
-
-Make sure to check that the following is done correctly: 
-
-- __Create tsconfig.json__: Add a proper TypeScript configuration file for the React project with correct JSX settings and module resolution options.
-
-- __App import statement__: Use `import App from './App.tsx'` to be explicit about the file extension to avoid webpack compilation error.
-
-- __Create package.json__: Add a proper package.json file.
-
-- __Serve static files__: Static files should be served from the public directory. Make sure that the files exist. 
-=======
 # Directives for Creating a React App with Polytope
 
 Create a separate project directory for the frontend, even if it's the only project you are creating.
@@ -94,5 +48,4 @@
         - { path: /root/.cache/, source: { type: volume, id: dependency-cache }}
         - { path: /root/.bun/, source: { type: volume, id: bun-cache }}
         - { path: /app/node_modules/, source: { type: volume, id: node-modules }}
-```
->>>>>>> d980be84
+```