# Documentation on how to use Redpanda in Polytope

## Running Redpanda

<<<<<<< HEAD
**IMPORTANT: Always create a wrapper module for Redpanda with a persistent volume!** Without a volume, all data will be lost when the container restarts.

A single-node redpanda cluster MUST be set up with persistent storage. Create your own module that wraps `polytope/redpanda`:
=======
A single-node redpanda cluster can be set up by just running the `polytope/redpanda` module.
>>>>>>> bacc02aa

This can be called as-is (defaults are sensible), but for persistent state you should also create a volume for the data:
```yaml
modules:
  - id: redpanda
    info: Redpanda server with persistent storage
    module: polytope/redpanda
    args:
      data-volume:
<<<<<<< HEAD
        type: volume
        scope: project
        id: redpanda-data
=======
          type: volume
          id: redpanda-data
```

### Running Redpanda Console

Please run the `polytope/redpanda!console` module together with the redpanda server.

This defaults to connecting to the redpanda server running via `polytope/redpanda`, so there's no need to specify any args. Don't try to create a module wrapping this, you'll just trip yourself up.

### Creating topics

There's no built-in module for creating topics. Please include the following modules verbatim to create topics:
```yaml
  - id: rpk
    module: polytope/container
    params: [{id: cmd, type: str}]
    args:
      image: docker.redpanda.com/redpandadata/redpanda:v23.3.11
      env: [{ name: RPK_BROKERS, value: "{pt.value redpanda-host}:{pt.value redpanda-port}" }]
      cmd: pt.param cmd
      restart:
        policy: on-failure

  - id: create-topics
    params:
      - id: topics
        type: [default, str, messages]
        info: Space-separated list of topics to create
    module: rpk
    args:
      cmd: "topic create {pt.value redpanda-topics}"
```

## Pulling it all together

A basic setup could look as follows:
>>>>>>> bacc02aa
```
modules:
  - id: redpanda
    module: polytope/redpanda
    args:
      data-volume:
          type: volume
          id: redpanda-data

  - id: rpk
    module: polytope/container
    params: [{id: cmd, type: str}]
    args:
      image: docker.redpanda.com/redpandadata/redpanda:v23.3.11
      env: [{ name: RPK_BROKERS, value: "{pt.value redpanda-host}:{pt.value redpanda-port}" }]
      cmd: pt.param cmd
      restart:
        policy: on-failure

<<<<<<< HEAD
**DO NOT** run `polytope/redpanda` directly in templates - always use your wrapper module that includes the volume.

### Running Redpanda Console

Please run the `polytope/redpanda!console` module together with the redpanda server.

This defaults to connecting to the redpanda server running via `polytope/redpanda`, so there's no need to specify any args. Don't try to create a module wrapping this, you'll just trip yourself up.
=======
  - id: create-topics
    params:
      - id: topics
        type: [default, str, messages]
        info: Space-separated list of topics to create
    module: rpk
    args:
      cmd: "topic create {pt.value redpanda-topics}"

# ...

templates:
  - id: stack
    info: Complete stack with React frontend, FastAPI backend, Redpanda server and console
    run:
      - redpanda
      - polytope/redpanda!console
      - create-topics
      # ...
```

## For any Python code that accesses redpanda
Use the kafka-python package. Version: 2.2.15
>>>>>>> bacc02aa
<|MERGE_RESOLUTION|>--- conflicted
+++ resolved
@@ -2,13 +2,9 @@
 
 ## Running Redpanda
 
-<<<<<<< HEAD
 **IMPORTANT: Always create a wrapper module for Redpanda with a persistent volume!** Without a volume, all data will be lost when the container restarts.
 
 A single-node redpanda cluster MUST be set up with persistent storage. Create your own module that wraps `polytope/redpanda`:
-=======
-A single-node redpanda cluster can be set up by just running the `polytope/redpanda` module.
->>>>>>> bacc02aa
 
 This can be called as-is (defaults are sensible), but for persistent state you should also create a volume for the data:
 ```yaml
@@ -18,49 +14,10 @@
     module: polytope/redpanda
     args:
       data-volume:
-<<<<<<< HEAD
         type: volume
         scope: project
         id: redpanda-data
-=======
-          type: volume
-          id: redpanda-data
-```
 
-### Running Redpanda Console
-
-Please run the `polytope/redpanda!console` module together with the redpanda server.
-
-This defaults to connecting to the redpanda server running via `polytope/redpanda`, so there's no need to specify any args. Don't try to create a module wrapping this, you'll just trip yourself up.
-
-### Creating topics
-
-There's no built-in module for creating topics. Please include the following modules verbatim to create topics:
-```yaml
-  - id: rpk
-    module: polytope/container
-    params: [{id: cmd, type: str}]
-    args:
-      image: docker.redpanda.com/redpandadata/redpanda:v23.3.11
-      env: [{ name: RPK_BROKERS, value: "{pt.value redpanda-host}:{pt.value redpanda-port}" }]
-      cmd: pt.param cmd
-      restart:
-        policy: on-failure
-
-  - id: create-topics
-    params:
-      - id: topics
-        type: [default, str, messages]
-        info: Space-separated list of topics to create
-    module: rpk
-    args:
-      cmd: "topic create {pt.value redpanda-topics}"
-```
-
-## Pulling it all together
-
-A basic setup could look as follows:
->>>>>>> bacc02aa
 ```
 modules:
   - id: redpanda
@@ -80,7 +37,6 @@
       restart:
         policy: on-failure
 
-<<<<<<< HEAD
 **DO NOT** run `polytope/redpanda` directly in templates - always use your wrapper module that includes the volume.
 
 ### Running Redpanda Console
@@ -88,28 +44,3 @@
 Please run the `polytope/redpanda!console` module together with the redpanda server.
 
 This defaults to connecting to the redpanda server running via `polytope/redpanda`, so there's no need to specify any args. Don't try to create a module wrapping this, you'll just trip yourself up.
-=======
-  - id: create-topics
-    params:
-      - id: topics
-        type: [default, str, messages]
-        info: Space-separated list of topics to create
-    module: rpk
-    args:
-      cmd: "topic create {pt.value redpanda-topics}"
-
-# ...
-
-templates:
-  - id: stack
-    info: Complete stack with React frontend, FastAPI backend, Redpanda server and console
-    run:
-      - redpanda
-      - polytope/redpanda!console
-      - create-topics
-      # ...
-```
-
-## For any Python code that accesses redpanda
-Use the kafka-python package. Version: 2.2.15
->>>>>>> bacc02aa
