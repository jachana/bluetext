--- conflicted
+++ resolved
@@ -4,15 +4,11 @@
 
 **IMPORTANT: Always create a wrapper module for Redpanda with a persistent volume!** Without a volume, all data will be lost when the container restarts.
 
-<<<<<<< HEAD
-<code type="yaml">
-=======
 A single-node redpanda cluster MUST be set up with persistent storage. Create your own module that wraps `polytope/redpanda`:
 
 This can be called as-is (defaults are sensible), but for persistent state you should also create a volume for the data:
 ```yaml
 modules:
->>>>>>> d980be84
   - id: redpanda
     info: Redpanda server with persistent storage
     module: polytope/redpanda
@@ -31,96 +27,6 @@
           type: volume
           id: redpanda-data
 
-<<<<<<< HEAD
-  - id: redpanda-console
-    info: Runs the Redpanda Console service
-    module: polytope/redpanda!console
-  
-</code>
-
-## For any Python code that accesses redpanda
-Use the kafka-python package. Version: 2.2.15. 
-
-The requirements.txt file should not specify any other version than 2.2.15. 
-kafka-python==2.2.15
-
-You must check that no python code uses any other version of the kafka-python package.
-
-## Topic initialization and management
-Use the cillers-init module to create Redpanda topics. The required topics will not be created unless cillers-init is run. 
-
-**See cillers-init.md for complete setup instructions.**
-
-### Redpanda-specific configuration
-<code type="yaml">
-  - id: init
-    info: Manages Redpanda topics and Couchbase buckets/scopes/collections
-    module: polytope/container
-    args:
-      image: us-central1-docker.pkg.dev/arched-inkwell-420116/cillers-repo/cillers-init:latest
-      id: init
-      restart: { policy: on-failure, max-restarts: 3 }
-      env:
-        - { name: ENVIRONMENT, value: pt.value environment }
-        - { name: INIT_SERVICES, value: redpanda }
-        - { name: REDPANDA_HOST, value: pt.value redpanda_host }
-        - { name: REDPANDA_PORT, value: pt.value redpanda_port }
-      mounts:
-        - { path: /conf/init, source: { type: host, path: ./conf/init } }
-        - { path: /root/.cache/, source: { type: volume, scope: project, id: dependency-cache } }
-</code>
-
-### Required Configuration Files
-
-#### ./conf/init/redpanda.yaml
-Configure topics with environment-specific settings, e.g.:
-
-<file path="./conf/init/redpanda.yaml">
-defaults:  # Applies to all topics unless overridden
-  partitions: 1
-  replication: 1
-  config:
-    retention.ms: 86400000  # 1 day default
-
-topics:
-  orders:
-    defaults:  # Per-topic defaults across all envs
-      partitions: 3
-      config:
-        cleanup.policy: compact
-    env_settings:
-      staging:
-        partitions: 6
-        replication: 3
-        config:
-          cleanup.policy: delete
-          retention.ms: 604800000  # 7 days
-      prod:
-        partitions: 12
-        replication: 3
-        config:
-          cleanup.policy: delete
-          retention.ms: 604800000
-  logs: {}  # No settings; uses global defaults (partitions: 1, replication: 1, etc.)
-</file>
-
-**Configuration Structure:**
-- `defaults`: Global settings applied to all topics
-- `topics`: Define specific topics with their configurations
-- `defaults` (per-topic): Per-topic defaults across all environments
-- `env_settings`: Environment-specific overrides (dev, test, staging, prod)
-- `config`: Kafka topic configuration parameters
-- Empty objects `{}` inherit from global defaults
-
-**Common Kafka Configuration Parameters:**
-- `retention.ms`: Message retention time in milliseconds
-- `cleanup.policy`: `delete` (time-based) or `compact` (log compaction)
-- `segment.ms`: Time before a new segment is rolled
-- `max.message.bytes`: Maximum message size
-
-## Topic migrations
-Define all topics that should exist in your configuration files mounted at `/conf/init`. The cillers-init module will automatically create and manage these topics based on your environment configuration.
-=======
   - id: rpk
     module: polytope/container
     params: [{id: cmd, type: str}]
@@ -138,4 +44,3 @@
 Please run the `polytope/redpanda!console` module together with the redpanda server.
 
 This defaults to connecting to the redpanda server running via `polytope/redpanda`, so there's no need to specify any args. Don't try to create a module wrapping this, you'll just trip yourself up.
->>>>>>> d980be84
